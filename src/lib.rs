--- conflicted
+++ resolved
@@ -61,13 +61,10 @@
 pub mod input;
 #[cfg(feature = "label")]
 pub mod label;
-<<<<<<< HEAD
 #[cfg(feature = "pratt")]
 pub mod pratt;
-=======
 #[cfg(feature = "lexical-numbers")]
 pub mod number;
->>>>>>> ce9220a1
 pub mod primitive;
 mod private;
 pub mod recovery;
@@ -84,13 +81,10 @@
 /// *Listen, three eyes,” he said, “don’t you try to outweird me, I get stranger things than you free with my breakfast
 /// cereal.”*
 pub mod prelude {
-<<<<<<< HEAD
     #[cfg(feature = "pratt")]
     pub use super::pratt::{Pratt, PrattOp};
-=======
     #[cfg(feature = "lexical-numbers")]
     pub use super::number::number;
->>>>>>> ce9220a1
     #[cfg(feature = "regex")]
     pub use super::regex::regex;
     pub use super::{
